--- conflicted
+++ resolved
@@ -1273,11 +1273,9 @@
                   np.asarray([1, 2], dtype=np.int16),
                   np.asarray([complex(1), complex(2)]))
 
-<<<<<<< HEAD
-    with pytest.raises(DataErr) as err:
+    emsg = "The PHA dataset 'dummy' contains an unsupported COUNTS column"
+    with pytest.raises(DataErr, match=f"^{emsg}$"):
         io.pack_pha(pha)
-
-    assert str(err.value) == "The PHA dataset 'dummy' contains an unsupported COUNTS column"
 
 
 @requires_data
@@ -1288,7 +1286,7 @@
     Can the pyfits backend read in the HRC-I RMF?
     """
 
-    rmffile = make_data_path("chandra_hrci/hrcf24564_000N030_r0001" +
+    rmffile = make_data_path("chandra_hrci/hrcf24564_000N030_r0001"
                              "_rmf3.fits.gz")
     rmf = io.read_rmf(rmffile)
 
@@ -1320,10 +1318,4 @@
     assert len(rmf.e_max) == NCHAN
 
     assert rmf.e_min[0] == pytest.approx(0.06)
-    assert rmf.e_max[-1] == pytest.approx(10)
-=======
-    emsg = "The PHA dataset 'dummy' contains an unsupported COUNTS column"
-    with pytest.raises(DataErr,
-                       match=f"^{emsg}$"):
-        io.pack_pha(pha)
->>>>>>> b230164d
+    assert rmf.e_max[-1] == pytest.approx(10)