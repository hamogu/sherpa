--- conflicted
+++ resolved
@@ -23,37 +23,8 @@
 Classes provide access to common plotting tasks, which is done by the
 plotting backend defined in the ``options.plot_pkg`` setting of the
 Sherpa configuration file. Note that plot objects can be created
-<<<<<<< HEAD
-and used even when there is no available plot backend. It is just
-that no graphical display will be created.
-
-Which backend is used?
-----------------------
-
-When this module is first imported, Sherpa tries to import the
-backends installed with Sherpa in the order listed in the
-``options.plot_pkg`` setting from the ``sherpa.rc`` startup file.
-The first module that imports successfully is set as the active
-backend. The following command prints the name and the location
-on disk of that module::
-
-   >>> from sherpa import plot
-   >>> print(plot.backend)
-
-Change the backend
-------------------
-
-After the initial import, the backend can be changed by loading one of
-the plotting backends shipped with sherpa (or any other module that
-provides the same interface):
-
-  >>> import sherpa.plot.pylab_backend
-  >>> plot.backend = sherpa.plot.pylab_backend
-
-=======
 and used even when only the `sherpa.plot.backends.BasicBackend` is
 available.
->>>>>>> 850608c5
 """
 from configparser import ConfigParser
 import contextlib
