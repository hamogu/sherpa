language: c

dist: trusty
os: linux

jobs:
  fast_finish: true
  include:
    # macOS build
    - env: INSTALL_TYPE=develop FITS="astropy" TEST=submodule MATPLOTLIBVER=3 XSPECVER="12.10.1n" TRAVIS_PYTHON_VERSION="3.7"
      os: osx
    # Barebone build to check tests pass when most of the tests must be skipped.
    # We need to use TEST=none to remove the test-data submodule.
    # This used to be the Python 2.7 build (so used an old NumPy) but it has now
    # been bumped to "nearly latest" versions
    - env: INSTALL_TYPE=develop TEST=none NUMPYVER="1.17" TRAVIS_PYTHON_VERSION="3.8"
    # Full build (including ds9 and xspec), Python 3.5, setup.py develop, astropy, matplotlib 2
<<<<<<< HEAD
    - env: XSPECVER="12.10.1b" NUMPYVER="1.11" FITS="astropy pytest-openfiles<=0.4.0 pytest-doctestplus<=0.5.0" INSTALL_TYPE=develop TEST=submodule MATPLOTLIBVER=2 TRAVIS_PYTHON_VERSION="3.5"
=======
    - env: XSPECVER="12.10.1n" NUMPYVER="1.11" FITS="astropy pytest-openfiles<=0.4.0" INSTALL_TYPE=develop TEST=submodule MATPLOTLIBVER=2 TRAVIS_PYTHON_VERSION="3.5"
>>>>>>> 4c798e64
    # As above, Python 3.6, setup.py install, xspec 12.10
    - env: XSPECVER="12.10.1n" NUMPYVER="1.11" FITS="astropy" INSTALL_TYPE=install TEST=submodule MATPLOTLIBVER=2 TRAVIS_PYTHON_VERSION="3.6"
    # As above, python 3.7, numpy 1.15, matplotlib 3
    - env: XSPECVER="12.10.1n" NUMPYVER="1.15" FITS="astropy" INSTALL_TYPE=install TEST=submodule MATPLOTLIBVER=3 TRAVIS_PYTHON_VERSION="3.7"
    # Experimental support for using Sphinx to build the documentation
    # should we not run tests with this build (to save time); i.e. have
    # a specific build just for the documentation and nothing else?
    - env: DOCS=true INSTALL_TYPE=build_sphinx TEST=none TRAVIS_PYTHON_VERSION="3.7"
    # Install sherpatest package rather than relying on relative location of the submodule
    # Also, install matplotlib 2.0 and do not install astropy (checks tests are properly skipped)
    - env: INSTALL_TYPE=install TEST=package MATPLOTLIBVER=2 TRAVIS_PYTHON_VERSION="3.6"
    # Install astropy without matplotlib (checks tests are properly skipped)
    - env: INSTALL_TYPE=develop TEST=submodule FITS="astropy pytest-openfiles<=0.4.0 pytest-doctestplus<=0.5.0" TRAVIS_PYTHON_VERSION="3.5"
    # A relatively basic installation - NumPy and AstroPy - with no test data; this is similar to the preceeding
    # test, so perhaps could be combined?
    - env: INSTALL_TYPE=develop TEST=none FITS="astropy pytest-openfiles<=0.4.0 pytest-doctestplus<=0.5.0" TRAVIS_PYTHON_VERSION="3.5"

before_install:
  - source travis/setup_conda.sh

  # XSPEC and DS9
  - if [ -n "${XSPECVER}" ];
      then source travis/setup_xspec_ds9.sh;
    fi

  # Doc installation (try to use a similar same setup as on Read-The-Docs)
  - if [ "${DOCS}" == "true" ];
     then pip install --requirement docs/rtd-pip-requirements;
    fi

install:
    - python setup.py $INSTALL_TYPE

script:
  - source travis/test.sh

notifications:
  email:
    - wmclaugh@cfa.harvard.edu
    - mterrell@cfa.harvard.edu<|MERGE_RESOLUTION|>--- conflicted
+++ resolved
@@ -15,11 +15,7 @@
     # been bumped to "nearly latest" versions
     - env: INSTALL_TYPE=develop TEST=none NUMPYVER="1.17" TRAVIS_PYTHON_VERSION="3.8"
     # Full build (including ds9 and xspec), Python 3.5, setup.py develop, astropy, matplotlib 2
-<<<<<<< HEAD
-    - env: XSPECVER="12.10.1b" NUMPYVER="1.11" FITS="astropy pytest-openfiles<=0.4.0 pytest-doctestplus<=0.5.0" INSTALL_TYPE=develop TEST=submodule MATPLOTLIBVER=2 TRAVIS_PYTHON_VERSION="3.5"
-=======
-    - env: XSPECVER="12.10.1n" NUMPYVER="1.11" FITS="astropy pytest-openfiles<=0.4.0" INSTALL_TYPE=develop TEST=submodule MATPLOTLIBVER=2 TRAVIS_PYTHON_VERSION="3.5"
->>>>>>> 4c798e64
+    - env: XSPECVER="12.10.1n" NUMPYVER="1.11" FITS="astropy pytest-openfiles<=0.4.0 pytest-doctestplus<=0.5.0" INSTALL_TYPE=develop TEST=submodule MATPLOTLIBVER=2 TRAVIS_PYTHON_VERSION="3.5"
     # As above, Python 3.6, setup.py install, xspec 12.10
     - env: XSPECVER="12.10.1n" NUMPYVER="1.11" FITS="astropy" INSTALL_TYPE=install TEST=submodule MATPLOTLIBVER=2 TRAVIS_PYTHON_VERSION="3.6"
     # As above, python 3.7, numpy 1.15, matplotlib 3
